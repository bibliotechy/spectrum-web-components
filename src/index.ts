--- conflicted
+++ resolved
@@ -18,15 +18,12 @@
 export * from './radio';
 export * from './radio-group';
 export * from './slider';
-<<<<<<< HEAD
 export * from './icon';
 export * from './tab';
 export * from './tab-list';
-=======
 export * from './overlay-root';
 export * from './overlay-trigger';
 export * from './popover';
->>>>>>> d6f1f1fc
 
 export * from './define';
 
