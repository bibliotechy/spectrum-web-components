--- conflicted
+++ resolved
@@ -12,11 +12,7 @@
 
 :root {
     --spectrum-global-dimension-scale-factor: 1;
-<<<<<<< HEAD
     --spectrum-global-dimension-size-0: 0;
-=======
-    --spectrum-global-dimension-size-0: 0px;
->>>>>>> 0e23357a
     --spectrum-global-dimension-size-10: 1px;
     --spectrum-global-dimension-size-25: 2px;
     --spectrum-global-dimension-size-40: 3px;
